--- conflicted
+++ resolved
@@ -83,13 +83,8 @@
     let provider: RootProvider<AnyNetwork> = RootProvider::new(rpc_client);
 
     // Get chain ID
-<<<<<<< HEAD
     let chain_id = indexer::get_chain_id(&provider).await?;
-    assert_eq!(chain, Chain::from_chain_id(chain_id)?);
-=======
-    let chain_id = indexer::get_chain_id(&provider, None).await?;
     assert_eq!(chain_info.schema, Schema::from_chain_id(chain_id)?);
->>>>>>> daf51578
 
     // Process blocks sequentially
     for (block_number, expected_blocks, expected_txs, expected_logs, expected_traces) in block_cases
