mod indexer;
mod metrics;
mod models;
mod storage;
mod utils;

use alloy_eips::BlockNumberOrTag;
use alloy_network::AnyNetwork;
use alloy_provider::ProviderBuilder;

use anyhow::{anyhow, Result};
use opentelemetry::KeyValue;
use rayon::prelude::*;
use tokio::{signal, time::Instant};
use tracing::{error, info};
use tracing_subscriber::{self, EnvFilter};
use url::Url;
use tokio::task;
use futures::stream::{self, StreamExt};
use std::sync::Arc;

use crate::metrics::Metrics;
use crate::models::common::{Chain, TransformedData};
use crate::models::datasets::blocks::TransformedBlockData;
use crate::models::errors::RpcError;
use crate::storage::{setup_channels, DatasetType};
use crate::utils::load_config;

const SLEEP_DURATION: u64 = 1000; // ms
const BATCH_SIZE: usize = 10; // Number of blocks to process in parallel

#[tokio::main]
async fn main() -> Result<()> {
    // Initialize tracing
    tracing_subscriber::fmt()
        .with_env_filter(EnvFilter::from_default_env().add_directive(tracing::Level::INFO.into()))
        .init();

    println!();
    info!("=========================== INITIALIZING ===========================");

    // Load config
    let config = match load_config("config.yml") {
        Ok(config) => {
            info!("Config loaded successfully");
            info!("{:?}", config);
            config
        }
        Err(e) => {
            error!("Failed to load config: {}", e);
            return Err(anyhow!(e));
        }
    };

    // Parse configs
    let chain_name = config.chain_name;
    let start_block = config.start_block;
    let end_block = config.end_block;
    let chain_tip_buffer = config.chain_tip_buffer;
    let rpc = config.rpc_url.as_str();
    let datasets = config.datasets;
    let metrics_enabled = config.metrics.enabled;
    let metrics_addr = config.metrics.address;
    let metrics_port = config.metrics.port;
<<<<<<< HEAD
    let max_concurrent_blocks = config.max_concurrent_blocks.unwrap_or(10);
=======
>>>>>>> 0e722d89

    // Initialize optional metrics
    let metrics = if metrics_enabled {
        Some(Metrics::new(chain_name.to_string())?)
    } else {
        info!("Metrics are disabled");
        None
    };

    // Start metrics server if metrics are enabled
    if let Some(metrics_instance) = &metrics {
        metrics_instance
            .start_metrics_server(metrics_addr.as_str(), metrics_port)
            .await;
    }

    // Create RPC provider
    let rpc_url: Url = rpc.parse()?;
    info!("RPC URL: {:?}", rpc);
    let provider = ProviderBuilder::new()
        .network::<AnyNetwork>()
        .on_http(rpc_url);

    // Get chain ID
    let chain_id = indexer::get_chain_id(&provider, metrics.as_ref()).await?;
    let chain = Chain::from_chain_id(chain_id)?;
    info!("Chain ID: {:?}", chain_id);

    // Create dataset and tables. Ensure everything is ready before proceeding.
    storage::initialize_storage(chain_name.as_str(), &datasets, chain).await?;

    // Set up channels
    let channels = setup_channels(chain_name.as_str()).await?;

    // Create a shutdown signal handler. Flush channels before shutting down.
    let mut shutdown_signal = channels.shutdown_signal();
    let shutdown_channels = channels.clone();
    tokio::spawn(async move {
        if let Ok(()) = signal::ctrl_c().await {
            info!("Received Ctrl+C signal, initiating shutdown...");
            if let Err(e) = shutdown_channels.shutdown(None).await {
                error!("Error during shutdown: {}", e);
            }
        }
    });

    // Get last processed block number from storage
    // Use the maximum of last_processed_block + 1 and start_block (if specified)
    let last_processed_block =
        storage::bigquery::get_last_processed_block(chain_name.as_str(), &datasets).await?;
    let mut block_number = if last_processed_block > 0 {
        // If we have processed blocks, start from the next one
        let next_block = last_processed_block + 1;
        // If start_block is specified, use the maximum of next_block and start_block
        if let Some(start) = start_block {
            next_block.max(start)
        } else {
            next_block
        }
    } else {
        // If no blocks processed yet, use start_block or 0
        start_block.unwrap_or(0)
    };

    // Check if the starting block is already beyond the end block
    if let Some(end) = end_block {
        if block_number > end {
            info!(
                "Starting block number {} is greater than end block {}, nothing to process.",
                block_number, end
            );
            return Ok(());
        }
    }

    info!("Starting block number: {:?}", block_number);

    // Get initial latest block number before loop
<<<<<<< HEAD
    let mut last_known_latest_block =
        indexer::get_latest_block_number(&provider, metrics.as_ref())
            .await?
            .as_number()
            .ok_or_else(|| RpcError::InvalidBlockNumberResponse {
                got: block_number.to_string(),
            })?;
=======
    let mut last_known_latest_block = indexer::get_latest_block_number(&provider, metrics.as_ref())
        .await?
        .as_number()
        .ok_or_else(|| RpcError::InvalidBlockNumberResponse {
            got: block_number_to_process.to_string(),
        })?;
>>>>>>> 0e722d89

    println!();
    info!("========================= STARTING INDEXER =========================");

    let start_time = Instant::now();
    let mut last_metric_update = Instant::now();
    let mut blocks_since_last_metric = 0;

    // Create block processor
    let block_processor = Arc::new(indexer::block_processor::BlockProcessor::new(
        Box::new(provider),
        chain,
        chain_id,
        metrics.clone(),
        datasets.clone(),
    ));

    // Main processing loop
    loop {
        // Check for shutdown signal (non-blocking)
        if shutdown_signal.try_recv().is_ok() {
            info!("Shutting down main processing loop...");
            // Ensure all channels are flushed before breaking
            channels.shutdown(None).await?;
            break Ok(());
        }

        // Check if we've reached the end block
        if let Some(end) = end_block {
            if block_number > end {
                info!(
                    "Reached end block {}, waiting for channels to flush...",
                    end
                );
                channels.shutdown(Some(end)).await?;
                info!("All channels flushed, shutting down.");
                let total_runtime = start_time.elapsed();
                info!("Total runtime: {:.2?}", total_runtime);
                info!(
                    "Blocks processed per second: {:.2?}",
                    (end_block.unwrap_or(0) as f64 - start_block.unwrap_or(0) as f64)
                        / total_runtime.as_secs_f64()
                );
                break Ok(());
            }
        }

        // Only check latest block if we're within 2x buffer of last known tip
<<<<<<< HEAD
        if block_number > (last_known_latest_block - chain_tip_buffer * 2) {
            let latest_block = indexer::get_latest_block_number(&provider, metrics.as_ref()).await?;
            last_known_latest_block = latest_block
                .as_number()
                .ok_or_else(|| RpcError::InvalidBlockNumberResponse {
                    got: latest_block.to_string(),
                })?;
=======
        if block_number_to_process.as_number().ok_or_else(|| {
            RpcError::InvalidBlockNumberResponse {
                got: block_number_to_process.to_string(),
            }
        })? > (last_known_latest_block - chain_tip_buffer * 2)
        {
            let latest_block: BlockNumberOrTag =
                indexer::get_latest_block_number(&provider, metrics.as_ref()).await?;

            last_known_latest_block =
                latest_block
                    .as_number()
                    .ok_or_else(|| RpcError::InvalidBlockNumberResponse {
                        got: latest_block.to_string(),
                    })?;
>>>>>>> 0e722d89
        }

        // If indexer gets too close to tip, back off and retry
        if block_number > (last_known_latest_block - chain_tip_buffer) {
            info!(
                "Buffer limit reached. Waiting for current block to be {} blocks behind tip: {} - current distance: {} - sleeping for 1s",
                chain_tip_buffer,
                last_known_latest_block,
                last_known_latest_block - block_number
            );
            tokio::time::sleep(tokio::time::Duration::from_millis(SLEEP_DURATION)).await;
            continue;
        }

        // Check channel capacity and apply backpressure if needed
        while !channels.check_capacity(metrics.as_ref()).await? {
            info!(
                "Applying backpressure - sleeping for {} seconds...",
                SLEEP_DURATION / 1000
            );
            tokio::time::sleep(tokio::time::Duration::from_millis(SLEEP_DURATION)).await;
        }

<<<<<<< HEAD
        // Calculate the range of blocks to process in parallel
        let end_block_batch = if let Some(end) = end_block {
            (block_number + max_concurrent_blocks - 1).min(end)
        } else {
            block_number + max_concurrent_blocks - 1
        };

        // Process blocks in parallel
        let block_processor = Arc::clone(&block_processor);
        let channels = channels.clone();
        let block_numbers: Vec<u64> = (block_number..=end_block_batch).collect();

        let results = stream::iter(block_numbers)
            .map(|block_num| {
                let block_processor = Arc::clone(&block_processor);
                task::spawn(async move { block_processor.process_block(block_num).await })
            })
            .buffer_unordered(max_concurrent_blocks as usize)
            .collect::<Vec<_>>()
            .await;

        // Process results and send to storage
        for result in results {
            match result {
                Ok(Ok(processed_block)) => {
                    let block_num = processed_block.block_number;
                    let transformed_data = processed_block.data;

                    // Send transformed data through channels for saving to storage
                    let dataset_mappings = [
                        ("blocks", DatasetType::Blocks(transformed_data.blocks)),
                        (
                            "transactions",
                            DatasetType::Transactions(transformed_data.transactions),
                        ),
                        ("logs", DatasetType::Logs(transformed_data.logs)),
                        ("traces", DatasetType::Traces(transformed_data.traces)),
                    ];

                    for (dataset_name, dataset) in dataset_mappings {
                        if datasets.contains(&dataset_name.to_string()) {
                            channels.send_dataset(dataset, block_num).await;
                        }
                    }

                    // Update metrics
                    if let Some(metrics_instance) = &metrics {
                        metrics_instance.blocks_processed.add(
                            1,
                            &[KeyValue::new("chain", metrics_instance.chain_name.clone())],
                        );
                        metrics_instance.latest_processed_block.record(
                            block_num,
                            &[KeyValue::new("chain", metrics_instance.chain_name.clone())],
                        );
                        metrics_instance.chain_tip_block.record(
                            last_known_latest_block,
                            &[KeyValue::new("chain", metrics_instance.chain_name.clone())],
                        );
                        metrics_instance.chain_tip_lag.record(
                            last_known_latest_block - block_num,
                            &[KeyValue::new("chain", metrics_instance.chain_name.clone())],
                        );
                    }
                }
                Ok(Err(e)) => {
                    error!("Error processing block: {}", e);
                    // Consider implementing retry logic here
                }
                Err(e) => {
                    error!("Task error: {}", e);
                    // Consider implementing retry logic here
                }
            }
        }

        // Update block number for next iteration
        block_number = end_block_batch + 1;
=======
        // Calculate how many blocks we can process in this batch
        let blocks_to_process = if let Some(end) = end_block {
            let remaining = end - block_number + 1;
            BATCH_SIZE.min(remaining as usize)
        } else {
            BATCH_SIZE
        };

        // Create a batch of block numbers to process
        let block_batch: Vec<u64> = (0..blocks_to_process)
            .map(|i| block_number + i as u64)
            .collect();

        // Process blocks in parallel using Rayon
        let results: Vec<Result<TransformedData>> = block_batch
            .par_iter()
            .map(|&block_num| {
                let block_start_time = Instant::now();

                // Process the block
                let result =
                    tokio::runtime::Runtime::new()
                        .unwrap()
                        .block_on(indexer::process_block(
                            &provider,
                            BlockNumberOrTag::Number(block_num),
                            chain,
                            chain_id,
                            &datasets,
                            metrics.as_ref(),
                        ));

                // Update metrics for this block
                if let Some(metrics_instance) = &metrics {
                    metrics_instance.blocks_processed.add(
                        1,
                        &[KeyValue::new("chain", metrics_instance.chain_name.clone())],
                    );
                    metrics_instance.latest_processed_block.record(
                        block_num,
                        &[KeyValue::new("chain", metrics_instance.chain_name.clone())],
                    );
                    metrics_instance.latest_block_processing_time.record(
                        block_start_time.elapsed().as_secs_f64(),
                        &[KeyValue::new("chain", metrics_instance.chain_name.clone())],
                    );
                    metrics_instance.chain_tip_block.record(
                        last_known_latest_block,
                        &[KeyValue::new("chain", metrics_instance.chain_name.clone())],
                    );
                    metrics_instance.chain_tip_lag.record(
                        last_known_latest_block - block_num,
                        &[KeyValue::new("chain", metrics_instance.chain_name.clone())],
                    );
                }

                result
            })
            .collect();

        // Process and save results
        // Check if any L1 batch data is missing and retry if so
        let mut first_unavailable_block: Option<u64> = None;
        let mut successful_blocks = 0;

        for (block_num, result) in block_batch.iter().zip(results) {
            match result {
                Ok(transformed_data) => {
                    // Check for ZKSync L1 batch number availability
                    if let Some(TransformedBlockData::ZKsync(zk_block)) =
                        transformed_data.blocks.first()
                    {
                        if zk_block.l1_batch_number.is_none() {
                            info!(
                                "L1 batch number not yet available for block {}. Will retry this and subsequent blocks.",
                                block_num
                            );
                            first_unavailable_block = Some(*block_num);
                            break; // Exit the loop - no point processing further blocks
                        }
                    }

                    // Send transformed data through channels for saving to storage
                    let dataset_mappings = [
                        ("blocks", DatasetType::Blocks(transformed_data.blocks)),
                        (
                            "transactions",
                            DatasetType::Transactions(transformed_data.transactions),
                        ),
                        ("logs", DatasetType::Logs(transformed_data.logs)),
                        ("traces", DatasetType::Traces(transformed_data.traces)),
                    ];

                    for (dataset_name, dataset) in dataset_mappings {
                        if datasets.contains(&dataset_name.to_string()) {
                            channels.send_dataset(dataset, *block_num).await;
                        }
                    }

                    info!("Successfully processed and queued block {} for storage", block_num);
                    successful_blocks += 1;
                }
                Err(e) => {
                    // This is an unrecoverable error that survived all retries in mod.rs
                    error!("Fatal error processing block {}: {}", block_num, e);
                    return Err(e); // Exit the program - something is seriously wrong
                }
            }
        }

        // If we found any block with missing L1 batch number
        if let Some(unavailable_block) = first_unavailable_block {
            info!(
                "Waiting for L1 batch number to become available for block {}",
                unavailable_block
            );
            // Sleep for a full second before retrying
            tokio::time::sleep(tokio::time::Duration::from_millis(SLEEP_DURATION)).await;
            // Set block_number to the first unavailable block
            block_number = unavailable_block;
            block_number_to_process = BlockNumberOrTag::Number(block_number);
            continue;
        } else {
            // Only increment by the number of successfully processed blocks if we didn't find any unavailable blocks
            block_number += successful_blocks as u64;
            block_number_to_process = BlockNumberOrTag::Number(block_number);
        }

        if let Some(metrics_instance) = &metrics {
            // Update blocks processed count
            blocks_since_last_metric += successful_blocks;
            
            // Update blocks per second every second
            let elapsed = last_metric_update.elapsed();
            if elapsed.as_secs() >= 1 {
                let blocks_per_second = blocks_since_last_metric as f64 / elapsed.as_secs_f64();
                metrics_instance.blocks_per_second.record(
                    blocks_per_second,
                    &[KeyValue::new("chain", metrics_instance.chain_name.clone())],
                );
                
                // Reset counters
                blocks_since_last_metric = 0;
                last_metric_update = Instant::now();
            }
        }
>>>>>>> 0e722d89
    }
}<|MERGE_RESOLUTION|>--- conflicted
+++ resolved
@@ -15,9 +15,6 @@
 use tracing::{error, info};
 use tracing_subscriber::{self, EnvFilter};
 use url::Url;
-use tokio::task;
-use futures::stream::{self, StreamExt};
-use std::sync::Arc;
 
 use crate::metrics::Metrics;
 use crate::models::common::{Chain, TransformedData};
@@ -62,10 +59,6 @@
     let metrics_enabled = config.metrics.enabled;
     let metrics_addr = config.metrics.address;
     let metrics_port = config.metrics.port;
-<<<<<<< HEAD
-    let max_concurrent_blocks = config.max_concurrent_blocks.unwrap_or(10);
-=======
->>>>>>> 0e722d89
 
     // Initialize optional metrics
     let metrics = if metrics_enabled {
@@ -143,23 +136,16 @@
 
     info!("Starting block number: {:?}", block_number);
 
+    // Initialize data for loop
+    let mut block_number_to_process = BlockNumberOrTag::Number(block_number);
+
     // Get initial latest block number before loop
-<<<<<<< HEAD
-    let mut last_known_latest_block =
-        indexer::get_latest_block_number(&provider, metrics.as_ref())
-            .await?
-            .as_number()
-            .ok_or_else(|| RpcError::InvalidBlockNumberResponse {
-                got: block_number.to_string(),
-            })?;
-=======
     let mut last_known_latest_block = indexer::get_latest_block_number(&provider, metrics.as_ref())
         .await?
         .as_number()
         .ok_or_else(|| RpcError::InvalidBlockNumberResponse {
             got: block_number_to_process.to_string(),
         })?;
->>>>>>> 0e722d89
 
     println!();
     info!("========================= STARTING INDEXER =========================");
@@ -168,16 +154,6 @@
     let mut last_metric_update = Instant::now();
     let mut blocks_since_last_metric = 0;
 
-    // Create block processor
-    let block_processor = Arc::new(indexer::block_processor::BlockProcessor::new(
-        Box::new(provider),
-        chain,
-        chain_id,
-        metrics.clone(),
-        datasets.clone(),
-    ));
-
-    // Main processing loop
     loop {
         // Check for shutdown signal (non-blocking)
         if shutdown_signal.try_recv().is_ok() {
@@ -187,13 +163,14 @@
             break Ok(());
         }
 
-        // Check if we've reached the end block
+        // Check if we've reached the end block (if specified) before processing
         if let Some(end) = end_block {
             if block_number > end {
                 info!(
                     "Reached end block {}, waiting for channels to flush...",
                     end
                 );
+                // Pass the end block to shutdown so it can verify completion
                 channels.shutdown(Some(end)).await?;
                 info!("All channels flushed, shutting down.");
                 let total_runtime = start_time.elapsed();
@@ -208,15 +185,6 @@
         }
 
         // Only check latest block if we're within 2x buffer of last known tip
-<<<<<<< HEAD
-        if block_number > (last_known_latest_block - chain_tip_buffer * 2) {
-            let latest_block = indexer::get_latest_block_number(&provider, metrics.as_ref()).await?;
-            last_known_latest_block = latest_block
-                .as_number()
-                .ok_or_else(|| RpcError::InvalidBlockNumberResponse {
-                    got: latest_block.to_string(),
-                })?;
-=======
         if block_number_to_process.as_number().ok_or_else(|| {
             RpcError::InvalidBlockNumberResponse {
                 got: block_number_to_process.to_string(),
@@ -232,16 +200,17 @@
                     .ok_or_else(|| RpcError::InvalidBlockNumberResponse {
                         got: latest_block.to_string(),
                     })?;
->>>>>>> 0e722d89
         }
 
         // If indexer gets too close to tip, back off and retry
-        if block_number > (last_known_latest_block - chain_tip_buffer) {
+        if block_number_to_process.as_number().unwrap()
+            > (last_known_latest_block - chain_tip_buffer)
+        {
             info!(
                 "Buffer limit reached. Waiting for current block to be {} blocks behind tip: {} - current distance: {} - sleeping for 1s",
                 chain_tip_buffer,
                 last_known_latest_block,
-                last_known_latest_block - block_number
+                last_known_latest_block - block_number_to_process.as_number().unwrap()
             );
             tokio::time::sleep(tokio::time::Duration::from_millis(SLEEP_DURATION)).await;
             continue;
@@ -256,86 +225,6 @@
             tokio::time::sleep(tokio::time::Duration::from_millis(SLEEP_DURATION)).await;
         }
 
-<<<<<<< HEAD
-        // Calculate the range of blocks to process in parallel
-        let end_block_batch = if let Some(end) = end_block {
-            (block_number + max_concurrent_blocks - 1).min(end)
-        } else {
-            block_number + max_concurrent_blocks - 1
-        };
-
-        // Process blocks in parallel
-        let block_processor = Arc::clone(&block_processor);
-        let channels = channels.clone();
-        let block_numbers: Vec<u64> = (block_number..=end_block_batch).collect();
-
-        let results = stream::iter(block_numbers)
-            .map(|block_num| {
-                let block_processor = Arc::clone(&block_processor);
-                task::spawn(async move { block_processor.process_block(block_num).await })
-            })
-            .buffer_unordered(max_concurrent_blocks as usize)
-            .collect::<Vec<_>>()
-            .await;
-
-        // Process results and send to storage
-        for result in results {
-            match result {
-                Ok(Ok(processed_block)) => {
-                    let block_num = processed_block.block_number;
-                    let transformed_data = processed_block.data;
-
-                    // Send transformed data through channels for saving to storage
-                    let dataset_mappings = [
-                        ("blocks", DatasetType::Blocks(transformed_data.blocks)),
-                        (
-                            "transactions",
-                            DatasetType::Transactions(transformed_data.transactions),
-                        ),
-                        ("logs", DatasetType::Logs(transformed_data.logs)),
-                        ("traces", DatasetType::Traces(transformed_data.traces)),
-                    ];
-
-                    for (dataset_name, dataset) in dataset_mappings {
-                        if datasets.contains(&dataset_name.to_string()) {
-                            channels.send_dataset(dataset, block_num).await;
-                        }
-                    }
-
-                    // Update metrics
-                    if let Some(metrics_instance) = &metrics {
-                        metrics_instance.blocks_processed.add(
-                            1,
-                            &[KeyValue::new("chain", metrics_instance.chain_name.clone())],
-                        );
-                        metrics_instance.latest_processed_block.record(
-                            block_num,
-                            &[KeyValue::new("chain", metrics_instance.chain_name.clone())],
-                        );
-                        metrics_instance.chain_tip_block.record(
-                            last_known_latest_block,
-                            &[KeyValue::new("chain", metrics_instance.chain_name.clone())],
-                        );
-                        metrics_instance.chain_tip_lag.record(
-                            last_known_latest_block - block_num,
-                            &[KeyValue::new("chain", metrics_instance.chain_name.clone())],
-                        );
-                    }
-                }
-                Ok(Err(e)) => {
-                    error!("Error processing block: {}", e);
-                    // Consider implementing retry logic here
-                }
-                Err(e) => {
-                    error!("Task error: {}", e);
-                    // Consider implementing retry logic here
-                }
-            }
-        }
-
-        // Update block number for next iteration
-        block_number = end_block_batch + 1;
-=======
         // Calculate how many blocks we can process in this batch
         let blocks_to_process = if let Some(end) = end_block {
             let remaining = end - block_number + 1;
@@ -482,6 +371,5 @@
                 last_metric_update = Instant::now();
             }
         }
->>>>>>> 0e722d89
     }
 }