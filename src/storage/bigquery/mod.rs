--- conflicted
+++ resolved
@@ -1,6 +1,5 @@
 mod schema;
 
-<<<<<<< HEAD
 use anyhow::Result;
 use google_cloud_bigquery::client::{Client, ClientConfig};
 use google_cloud_bigquery::http::{
@@ -12,25 +11,6 @@
         insert_all::{InsertAllRequest, Row as TableRow},
         list::Value,
     },
-=======
-use crate::metrics::Metrics;
-use crate::models::common::ChainInfo;
-use crate::storage::bigquery::schema::{
-    block_schema, log_schema, trace_schema, transaction_schema,
-};
-use crate::utils::Table;
-use crate::utils::retry::{retry, RetryConfig};
-use google_cloud_bigquery::client::{Client, ClientConfig};
-use google_cloud_bigquery::http::dataset::{Dataset, DatasetReference};
-use google_cloud_bigquery::http::error::Error as BigQueryError;
-use google_cloud_bigquery::http::job::query::QueryRequest;
-use google_cloud_bigquery::http::table::{
-    Table as BigQueryTable, TableReference, TimePartitionType, TimePartitioning,
-};
-use google_cloud_bigquery::http::tabledata::{
-    insert_all::{InsertAllRequest, Row as TableRow},
-    list::Value,
->>>>>>> daf51578
 };
 use once_cell::sync::OnceCell;
 use std::sync::Arc;
