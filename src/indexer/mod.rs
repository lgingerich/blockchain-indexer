pub mod rpc;
pub mod transformations;

use alloy_consensus::TxEnvelope;
use alloy_eips::{BlockId, BlockNumberOrTag};
use alloy_network::{AnyRpcBlock, AnyTransactionReceipt, AnyTxEnvelope, BlockResponse, Network};
use alloy_primitives::FixedBytes;
use alloy_provider::{Provider, ext::DebugApi};
use alloy_rpc_types_trace::geth::{
    GethDebugBuiltInTracerType, GethDebugTracerConfig, GethDebugTracerType,
    GethDefaultTracingOptions,
};
use alloy_rpc_types_trace::{
    common::TraceResult,
    geth::{GethDebugTracingOptions, GethTrace},
};
use anyhow::{Context, Result};
use std::collections::HashMap;
use tracing::warn;

use crate::indexer::{
    rpc::{blocks::BlockParser, receipts::ReceiptParser, traces::TraceParser},
    transformations::{
        blocks::BlockTransformer, logs::LogTransformer, traces::TraceTransformer,
        transactions::TransactionTransformer,
    },
};
use crate::metrics::Metrics;
<<<<<<< HEAD
use crate::models::{
    common::{Chain, ParsedData, TransformedData},
    datasets::{
        blocks::RpcHeaderData, logs::RpcLogReceiptData, traces::RpcTraceData,
        transactions::RpcTransactionData,
    },
=======
use crate::models::common::{ChainInfo, ParsedData, TransformedData};
use crate::models::datasets::blocks::RpcHeaderData;
use crate::models::datasets::logs::RpcLogReceiptData;
use crate::models::datasets::traces::RpcTraceData;
use crate::models::datasets::transactions::RpcTransactionData;
use crate::utils::retry::{retry, RetryConfig};
use crate::utils::Table;

use alloy_consensus::TxEnvelope;
use alloy_network::AnyTxEnvelope;
use alloy_rpc_types_trace::geth::{
    GethDebugBuiltInTracerType, GethDebugTracerConfig, GethDebugTracerType,
    GethDefaultTracingOptions,
>>>>>>> daf51578
};
use crate::utils::retry::{RetryConfig, retry};

pub trait ProviderDebugApi<N>: Provider<N> + DebugApi<N>
where
    N: Network,
{
}

impl<N, U> ProviderDebugApi<N> for U
where
    U: Provider<N> + DebugApi<N>,
    N: Network,
{
}

pub async fn get_chain_id<N>(provider: &dyn Provider<N>) -> Result<u64>
where
    N: Network,
{
    let retry_config = RetryConfig::default();
    retry(
        || async {
            let start = std::time::Instant::now();

            // Record metrics if enabled
            if let Some(metrics) = Metrics::global() {
                metrics.record_rpc_request("get_chain_id");
            }

            let result = provider
                .get_chain_id()
                .await
                .context("Failed to get chain ID");

            // Record metrics if enabled
            if let Some(metrics) = Metrics::global() {
                metrics.record_rpc_latency("get_chain_id", start.elapsed().as_secs_f64());

                if result.is_err() {
                    metrics.record_rpc_error("get_chain_id");
                }
            }

            result
        },
        &retry_config,
        "get_chain_id",
    )
    .await
}

pub async fn get_latest_block_number<N>(provider: &dyn Provider<N>) -> Result<BlockNumberOrTag>
where
    N: Network,
{
    let retry_config = RetryConfig::default();
    retry(
        || async {
            let start = std::time::Instant::now();

            if let Some(metrics) = Metrics::global() {
                metrics.record_rpc_request("get_latest_block_number");
            }

            let result = provider
                .get_block_number()
                .await
                .context("Failed to get latest block number");

            // Record metrics if enabled
            if let Some(metrics) = Metrics::global() {
                metrics
                    .record_rpc_latency("get_latest_block_number", start.elapsed().as_secs_f64());
                if result.is_err() {
                    metrics.record_rpc_error("get_latest_block_number");
                }
            }

            result.map(BlockNumberOrTag::Number)
        },
        &retry_config,
        "get_latest_block_number",
    )
    .await
}

pub async fn get_block_by_number<N>(
    provider: &dyn Provider<N>,
    block_number: BlockNumberOrTag,
) -> Result<Option<N::BlockResponse>>
where
    N: Network,
{
    let retry_config = RetryConfig::default();
    retry(
        || async {
            let start = std::time::Instant::now();

            if let Some(metrics) = Metrics::global() {
                metrics.record_rpc_request("get_block_by_number");
            }

            let result = provider
                .get_block(block_number.into())
                .full()
                .await
                .with_context(|| {
                    format!(
                        "Failed request to get_block() for block number {}",
                        block_number
                    )
                });

            // Record metrics if enabled
            if let Some(metrics) = Metrics::global() {
                metrics.record_rpc_latency("get_block_by_number", start.elapsed().as_secs_f64());
                if result.is_err() {
                    metrics.record_rpc_error("get_block_by_number");
                }
            }

            result
        },
        &retry_config,
        "get_block_by_number",
    )
    .await
}

pub async fn get_block_receipts<N>(
    provider: &dyn Provider<N>,
    block: BlockId,
) -> Result<Option<Vec<N::ReceiptResponse>>>
where
    N: Network,
{
    let retry_config = RetryConfig::default();
    retry(
        || async {
            let start = std::time::Instant::now();

            if let Some(metrics) = Metrics::global() {
                metrics.record_rpc_request("get_block_receipts");
            }

            let result = provider.get_block_receipts(block).await.with_context(|| {
                format!("Failed request to get_block_receipts() for block {}", block)
            });

            // Record metrics if enabled
            if let Some(metrics) = Metrics::global() {
                metrics.record_rpc_latency("get_block_receipts", start.elapsed().as_secs_f64());
                if result.is_err() {
                    metrics.record_rpc_error("get_block_receipts");
                }
            }

            result
        },
        &retry_config,
        "get_block_receipts",
    )
    .await
}

pub async fn debug_trace_transaction_by_hash<N>(
    provider: &(impl DebugApi<N> + ?Sized),
    transaction_hashes: Vec<FixedBytes<32>>,
    trace_options: GethDebugTracingOptions,
) -> Result<Option<Vec<TraceResult<GethTrace, String>>>>
where
    N: Network,
{
    const BATCH_SIZE: usize = 10; // Configurable batch size

    let retry_config = RetryConfig::default();
    retry(
        || async {
            let start = std::time::Instant::now();

            if let Some(metrics) = Metrics::global() {
                metrics.record_rpc_request("debug_trace_transaction");
            }

            // Process transactions in batches
            let mut all_traces = Vec::with_capacity(transaction_hashes.len());
            for tx_batch in transaction_hashes.chunks(BATCH_SIZE) {
                let mut futures = Vec::with_capacity(tx_batch.len());

                // Create futures for each transaction in the batch
                for tx_hash in tx_batch {
                    let trace_options_clone = trace_options.clone(); // Clone for this specific future
                    futures.push(async move {
                        provider
                            .debug_trace_transaction(*tx_hash, trace_options_clone) // Use the clone
                            .await
                            .with_context(|| {
                                format!(
                                    "Failed request to debug_trace_transaction() for transaction hash {}",
                                    tx_hash
                                )
                            })
                    });
                }

                // Execute batch of futures concurrently
                let batch_results = futures::future::join_all(futures).await;

                // Process results from the batch
                for (idx, result) in batch_results.into_iter().enumerate() {
                    match result {
                        Ok(trace) => {
                            all_traces.push(TraceResult::Success {
                                result: trace,
                                tx_hash: Some(tx_batch[idx]),
                            });
                        }
                        Err(e) => {
                            if e.to_string().contains("-32008") {
                                warn!(
                                    "Skipping oversized trace for transaction {}: {}",
                                    tx_batch[idx],
                                    &e.to_string()
                                );
                                continue;
                            }

                            if let Some(metrics) = Metrics::global() {
                                metrics.record_rpc_error("debug_trace_transaction");
                            }
                            return Err(e);
                        }
                    }
                }
            }

            // Record metrics if enabled
            if let Some(metrics) = Metrics::global() {
                metrics.record_rpc_latency("debug_trace_transaction", start.elapsed().as_secs_f64());
            }

            Ok(Some(all_traces))
        },
        &retry_config,
        "debug_trace_transaction",
    )
    .await
}

pub async fn parse_data(
    chain_info: &ChainInfo,
    block_number: u64,
    block: Option<AnyRpcBlock>,
    receipts: Option<Vec<AnyTransactionReceipt>>,
    traces: Option<Vec<TraceResult<GethTrace, String>>>,
) -> Result<ParsedData> {
    // Parse block data if available
    let (header, transactions) = if let Some(block) = &block {
        (block.parse_header(chain_info)?, block.parse_transactions(chain_info)?)
    } else {
        (vec![], vec![])
    };

    // Parse receipt data if available
    let (transaction_receipts, logs) = if let Some(receipts) = &receipts {
        (
            receipts.parse_transaction_receipts(chain_info)?,
            receipts.parse_log_receipts(chain_info)?,
        )
    } else {
        (vec![], vec![])
    };

    // Parse traces if available
    let traces = if let Some(traces) = traces {
        traces.parse_traces(chain_info, block_number)?
    } else {
        vec![]
    };

    Ok(ParsedData {
        header,
        transactions,
        transaction_receipts,
        logs,
        traces,
    })
}

pub async fn transform_data(
    chain_info: &ChainInfo,
    parsed_data: ParsedData,
    active_datasets: &[Table],
) -> Result<TransformedData> {
    let ParsedData {
        header,
        transactions,
        transaction_receipts,
        logs,
        traces,
    } = parsed_data;

    // Build block_map from header data
    let block_map: HashMap<_, _, _> = header
        .iter()
        .map(|header| match header {
            RpcHeaderData::Ethereum(eth_header) => (
                eth_header.common.block_number,
                (
                    eth_header.common.block_time,
                    eth_header.common.block_date,
                    eth_header.common.block_hash,
                ),
            ),
            RpcHeaderData::ZKsync(zk_header) => (
                zk_header.common.block_number,
                (
                    zk_header.common.block_time,
                    zk_header.common.block_date,
                    zk_header.common.block_hash,
                ),
            ),
        })
        .collect();

    // Build transaction index map
    let tx_index_map: HashMap<_, _> = transactions
        .iter()
        .map(|tx| match tx {
            RpcTransactionData::Ethereum(t) => (t.common.tx_hash, t.common.tx_index),
            RpcTransactionData::ZKsync(t) => (t.common.tx_hash, t.common.tx_index),
        })
        .collect();

    let blocks = if active_datasets.contains(&Table::Blocks) {
        <RpcHeaderData as BlockTransformer>::transform_blocks(header, chain_info)?
    } else {
        vec![]
    };

    let transactions =
        if active_datasets.contains(&Table::Transactions) && !transactions.is_empty() {
            <RpcTransactionData as TransactionTransformer>::transform_transactions(
                transactions,
                transaction_receipts,
                chain_info,
                &block_map,
            )?
        } else {
            vec![]
        };

    let logs = if active_datasets.contains(&Table::Logs) && !logs.is_empty() {
        <RpcLogReceiptData as LogTransformer>::transform_logs(logs, chain_info)?
    } else {
        vec![]
    };

    let traces = if active_datasets.contains(&Table::Traces) && !traces.is_empty() {
        <RpcTraceData as TraceTransformer>::transform_traces(
            traces,
            chain_info,
            &block_map,
            &tx_index_map,
        )?
    } else {
        vec![]
    };

    Ok(TransformedData {
        blocks,
        transactions,
        logs,
        traces,
    })
}

pub async fn process_block<N>(
    provider: &impl ProviderDebugApi<N>,
    block_number: BlockNumberOrTag,
<<<<<<< HEAD
    chain: Chain,
    chain_id: u64,
    datasets: &[String],
=======
    chain_info: &ChainInfo,
    datasets: &[Table],
    metrics: Option<&Metrics>,
>>>>>>> daf51578
) -> Result<TransformedData>
where
    N: Network<BlockResponse = AnyRpcBlock, ReceiptResponse = AnyTransactionReceipt>,
{
    // Track which RPC responses we need to fetch
    let need_block =
        datasets.contains(&Table::Blocks) || datasets.contains(&Table::Transactions);
    let need_receipts =
        datasets.contains(&Table::Logs) || datasets.contains(&Table::Transactions);
    let need_traces = datasets.contains(&Table::Traces);

    // Fetch block data if needed
    let block = if need_block {
        get_block_by_number(provider, block_number).await?
    } else {
        None
    };

    // Fetch receipts if needed
    let receipts = if need_receipts {
        let block_id = BlockId::Number(block_number);
        get_block_receipts(provider, block_id).await?
    } else {
        None
    };

    // Fetch traces if needed
    let traces = if need_traces {
        // Get transaction hashes from block if we have it
        let tx_hashes = if let Some(block_data) = &block {
            block_data
                .transactions()
                .txns()
                .map(|transaction| match &*transaction.inner.inner {
                    AnyTxEnvelope::Ethereum(inner) => match inner {
                        TxEnvelope::Legacy(signed) => {
                            (*signed.hash(), transaction.transaction_index)
                        }
                        TxEnvelope::Eip2930(signed) => {
                            (*signed.hash(), transaction.transaction_index)
                        }
                        TxEnvelope::Eip1559(signed) => {
                            (*signed.hash(), transaction.transaction_index)
                        }
                        TxEnvelope::Eip4844(signed) => {
                            (*signed.hash(), transaction.transaction_index)
                        }
                        TxEnvelope::Eip7702(signed) => {
                            (*signed.hash(), transaction.transaction_index)
                        }
                    },
                    AnyTxEnvelope::Unknown(unknown) => {
                        (unknown.hash, transaction.transaction_index)
                    }
                })
                .collect()
        } else {
            Vec::new()
        };

        // // Fetch traces if needed
        // let traces = if need_traces {
        //     // Get transaction hashes from block if we have it
        //     let tx_hashes = if let Some(block_data) = &block {
        //         block_data
        //             .transactions()
        //             .map(|transaction| match &transaction.inner.inner {
        //                 AnyTxEnvelope::Ethereum(inner) => match inner {
        //                     TxEnvelope::Legacy(signed) => {
        //                         (*signed.hash(), transaction.transaction_index)
        //                     }
        //                     TxEnvelope::Eip2930(signed) => {
        //                         (*signed.hash(), transaction.transaction_index)
        //                     }
        //                     TxEnvelope::Eip1559(signed) => {
        //                         (*signed.hash(), transaction.transaction_index)
        //                     }
        //                     TxEnvelope::Eip4844(signed) => {
        //                         (*signed.hash(), transaction.transaction_index)
        //                     }
        //                     TxEnvelope::Eip7702(signed) => {
        //                         (*signed.hash(), transaction.transaction_index)
        //                     }
        //                     _ => (FixedBytes::<32>::ZERO, None),
        //                 },
        //                 AnyTxEnvelope::Unknown(unknown) => {
        //                     (unknown.hash, transaction.transaction_index)
        //                 }
        //             })
        //             .collect()
        //     } else {
        //         Vec::new()
        //     };

        let trace_options = GethDebugTracingOptions {
            config: GethDefaultTracingOptions::default(),
            tracer: Some(GethDebugTracerType::BuiltInTracer(
                GethDebugBuiltInTracerType::CallTracer,
            )),
            tracer_config: GethDebugTracerConfig(serde_json::json!({"onlyTopCall": false})),
            timeout: Some("60s".to_string()),
        };

        // Get just the hashes for the trace API
        let hashes: Vec<_> = tx_hashes.into_iter().map(|(hash, _)| hash).collect();

        debug_trace_transaction_by_hash(provider, hashes, trace_options).await?
    } else {
        None
    };

    // Parse and transform the data
    let parsed_data = parse_data(
        chain_info,
        block_number
            .as_number()
            .ok_or_else(|| anyhow::anyhow!("Expected block number, got {:?}", block_number))?,
        block,
        receipts,
        traces,
    )
    .await?;

    transform_data(chain_info, parsed_data, datasets).await
}<|MERGE_RESOLUTION|>--- conflicted
+++ resolved
@@ -26,28 +26,12 @@
     },
 };
 use crate::metrics::Metrics;
-<<<<<<< HEAD
 use crate::models::{
     common::{Chain, ParsedData, TransformedData},
     datasets::{
         blocks::RpcHeaderData, logs::RpcLogReceiptData, traces::RpcTraceData,
         transactions::RpcTransactionData,
     },
-=======
-use crate::models::common::{ChainInfo, ParsedData, TransformedData};
-use crate::models::datasets::blocks::RpcHeaderData;
-use crate::models::datasets::logs::RpcLogReceiptData;
-use crate::models::datasets::traces::RpcTraceData;
-use crate::models::datasets::transactions::RpcTransactionData;
-use crate::utils::retry::{retry, RetryConfig};
-use crate::utils::Table;
-
-use alloy_consensus::TxEnvelope;
-use alloy_network::AnyTxEnvelope;
-use alloy_rpc_types_trace::geth::{
-    GethDebugBuiltInTracerType, GethDebugTracerConfig, GethDebugTracerType,
-    GethDefaultTracingOptions,
->>>>>>> daf51578
 };
 use crate::utils::retry::{RetryConfig, retry};
 
@@ -429,15 +413,8 @@
 pub async fn process_block<N>(
     provider: &impl ProviderDebugApi<N>,
     block_number: BlockNumberOrTag,
-<<<<<<< HEAD
-    chain: Chain,
-    chain_id: u64,
-    datasets: &[String],
-=======
     chain_info: &ChainInfo,
     datasets: &[Table],
-    metrics: Option<&Metrics>,
->>>>>>> daf51578
 ) -> Result<TransformedData>
 where
     N: Network<BlockResponse = AnyRpcBlock, ReceiptResponse = AnyTransactionReceipt>,
