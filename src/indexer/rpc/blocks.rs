use alloy_consensus::{
    TxEip4844Variant, TxEnvelope,
    constants::{
        EIP1559_TX_TYPE_ID, EIP2930_TX_TYPE_ID, EIP4844_TX_TYPE_ID, EIP7702_TX_TYPE_ID,
        LEGACY_TX_TYPE_ID,
    },
};
use alloy_network::{AnyRpcBlock, AnyTxEnvelope, primitives::BlockTransactions};
use alloy_primitives::{Address, Bytes, FixedBytes, TxKind, Uint};
use anyhow::Result;
use chrono::DateTime;

<<<<<<< HEAD
use crate::models::{
    common::{Chain, TransactionTo},
    datasets::{
        blocks::{CommonRpcHeaderData, EthereumRpcHeaderData, RpcHeaderData, ZKsyncRpcHeaderData},
        transactions::{
            CommonRpcTransactionData, EthereumRpcTransactionData, RpcTransactionData,
            ZKsyncRpcTransactionData,
        },
    },
=======
use crate::models::common::{ChainInfo, Schema, TransactionTo};
use crate::models::datasets::blocks::{
    CommonRpcHeaderData, EthereumRpcHeaderData, RpcHeaderData, ZKsyncRpcHeaderData,
};
use crate::models::datasets::transactions::{
    CommonRpcTransactionData, EthereumRpcTransactionData, RpcTransactionData,
    ZKsyncRpcTransactionData,
>>>>>>> daf51578
};
use crate::utils::{hex_to_u64, hex_to_u128, sanitize_block_time};

pub trait BlockParser {
    fn parse_header(&self, chain_info: &ChainInfo) -> Result<Vec<RpcHeaderData>>;
    fn parse_transactions(&self, chain_info: &ChainInfo) -> Result<Vec<RpcTransactionData>>;
}

impl BlockParser for AnyRpcBlock {
    fn parse_header(&self, chain_info: &ChainInfo) -> Result<Vec<RpcHeaderData>> {
        let inner = &self.header.inner;
        let other = &self.other;

        // Get the block timestamp and convert to DateTime
        let original_time =
            DateTime::from_timestamp(inner.timestamp as i64, 0).ok_or_else(|| {
                anyhow::anyhow!("Invalid DateTime from timestamp: {}", inner.timestamp)
            })?;

        // Sanitize the block time if it's block 0 with a 1970 date
        let block_time = sanitize_block_time(inner.number, original_time)?;

        // Define common fields that exist across all chains
        let common = CommonRpcHeaderData {
            block_time,
            block_date: block_time.date_naive(),
            block_number: inner.number,
            block_hash: self.header.hash,
            parent_hash: inner.parent_hash,
            nonce: inner.nonce,
            gas_limit: inner.gas_limit,
            gas_used: inner.gas_used,
            base_fee_per_gas: inner.base_fee_per_gas,
            blob_gas_used: inner.blob_gas_used,
            excess_blob_gas: inner.excess_blob_gas,
            extra_data: inner.extra_data.clone(),
            difficulty: inner.difficulty.to_string(),
            total_difficulty: self.header.total_difficulty.map(|value| value.to_string()),
            size: self.header.size.map(|value| value.to_string()),
            miner: inner.beneficiary,
            logs_bloom: inner.logs_bloom,
            sha3_uncles: inner.ommers_hash,
            receipts_root: inner.receipts_root,
            state_root: inner.state_root,
            transactions_root: inner.transactions_root,
            withdrawals_root: inner.withdrawals_root,
        };

        let header = match chain_info.schema {
            Schema::Ethereum => RpcHeaderData::Ethereum(EthereumRpcHeaderData { common }),
            Schema::ZKsync => RpcHeaderData::ZKsync(ZKsyncRpcHeaderData {
                common,
                l1_batch_number: other
                    .get_deserialized::<String>("l1BatchNumber")
                    .and_then(std::result::Result::ok)
                    .map(hex_to_u64)
                    .transpose()?,
                l1_batch_timestamp: other
                    .get_deserialized::<String>("l1BatchTimestamp")
                    .and_then(std::result::Result::ok)
                    .map(|s: String| {
                        let timestamp = hex_to_u64(s)?;
                        DateTime::from_timestamp(timestamp as i64, 0).ok_or_else(|| {
                            anyhow::anyhow!("Invalid DateTime from timestamp: {}", timestamp)
                        })
                    })
                    .transpose()?,
            }),
        };

        Ok(vec![header])
    }

    fn parse_transactions(&self, chain_info: &ChainInfo) -> Result<Vec<RpcTransactionData>> {
        match &self.transactions {
            BlockTransactions::Full(txs) => {
                Ok(txs
                .iter()
                .map(|transaction| -> Result<RpcTransactionData> {
                    let inner = &transaction.inner;
                    let block_hash = transaction.block_hash;
                    let block_number = transaction.block_number;
                    let tx_index = transaction.transaction_index;
                    let effective_gas_price = transaction.effective_gas_price;
                    let from_address = transaction.other
                        .get_deserialized::<Address>("from")
                        .and_then(std::result::Result::ok)
                        .unwrap_or(Address::ZERO);

                    // default values of mandatory fields are not too important as they will always get overrriden by the actual values
                    // TODO: Can this be improved?
                    let common = CommonRpcTransactionData {
                        block_number,
                        block_hash,
                        tx_hash: FixedBytes::<32>::ZERO,
                        tx_index,
                        tx_type: 0, // Required field. Always overridden by actual value
                        nonce: 0, // Required field. Always overridden by actual value
                        from_address,
                        to_address: TransactionTo::Address(Address::ZERO), // Required field. Always overridden by actual value
                        input: None, // Required field. Always overridden by actual value
                        value: None, // Required field. Always overridden by actual value
                        gas_price: None,
                        gas_limit: 0, // Required field. Always overridden by actual value
                        max_fee_per_gas: None,
                        max_priority_fee_per_gas: None,
                        effective_gas_price,
                        blob_versioned_hashes: Vec::new(),
                    };

                    // TODO: Change to match on chains first.
                    // This current method makes it difficult to get fields nested
                    // under `other` for non-Ethereum chains.
                    // - e.g. l1_batch_number, l1_batch_tx_index, max_fee_per_gas, max_priority_fee_per_gas
                    match &*inner.inner {
                        // Ethereum will always enter this match arm
                        // Other chains will only enter this match arm for tx_type = Legacy
                        AnyTxEnvelope::Ethereum(inner) => {
                            let eth_tx_data = match inner {
                                TxEnvelope::Legacy(signed) => {
                                    let tx = signed.tx();

                                    RpcTransactionData::Ethereum(EthereumRpcTransactionData {
                                        common: CommonRpcTransactionData {
                                            tx_hash: *signed.hash(),
                                            tx_type: LEGACY_TX_TYPE_ID,
                                            nonce: tx.nonce,
                                            to_address: TransactionTo::TxKind(tx.to),
                                            input: Some(tx.input.clone()),
                                            value: Some(tx.value.to_string()),
                                            gas_price: Some(tx.gas_price),
                                            gas_limit: tx.gas_limit,
                                            ..common
                                        },
                                        max_fee_per_blob_gas: None,
                                        blobs: Vec::new(),
                                        commitments: Vec::new(),
                                        proofs: Vec::new(),
                                    })
                                }
                                TxEnvelope::Eip2930(signed) => {
                                    let tx = signed.tx();

                                    RpcTransactionData::Ethereum(EthereumRpcTransactionData {
                                        common: CommonRpcTransactionData {
                                            tx_hash: *signed.hash(),
                                            tx_type: EIP2930_TX_TYPE_ID,
                                            nonce: tx.nonce,
                                            to_address: TransactionTo::TxKind(tx.to),
                                            input: Some(tx.input.clone()),
                                            value: Some(tx.value.to_string()),
                                            gas_price: Some(tx.gas_price),
                                            gas_limit: tx.gas_limit,
                                            ..common
                                        },
                                        max_fee_per_blob_gas: None,
                                        blobs: Vec::new(),
                                        commitments: Vec::new(),
                                        proofs: Vec::new(),
                                    })
                                }
                                TxEnvelope::Eip1559(signed) => {
                                    let tx = signed.tx();

                                    RpcTransactionData::Ethereum(EthereumRpcTransactionData {
                                        common: CommonRpcTransactionData {
                                            tx_hash: *signed.hash(),
                                            // tx_type: tx.tx_type(), // TODO: Not publicly accessible. Fix
                                            tx_type: EIP1559_TX_TYPE_ID,
                                            nonce: tx.nonce,
                                            to_address: TransactionTo::TxKind(tx.to),
                                            input: Some(tx.input.clone()),
                                            value: Some(tx.value.to_string()),
                                            gas_limit: tx.gas_limit,
                                            max_fee_per_gas: Some(tx.max_fee_per_gas),
                                            max_priority_fee_per_gas: Some(tx.max_priority_fee_per_gas),
                                            ..common
                                        },
                                        max_fee_per_blob_gas: None,
                                        blobs: Vec::new(),
                                        commitments: Vec::new(),
                                        proofs: Vec::new(),
                                    })
                                }
                                TxEnvelope::Eip4844(signed) => {

                                    match signed.tx() {
                                        TxEip4844Variant::TxEip4844(tx) => RpcTransactionData::Ethereum(EthereumRpcTransactionData {
                                            common: CommonRpcTransactionData {
                                                tx_hash: *signed.hash(),
                                                tx_type: EIP4844_TX_TYPE_ID,
                                                nonce: tx.nonce,
                                                to_address: TransactionTo::Address(tx.to),
                                                input: Some(tx.input.clone()),
                                                value: Some(tx.value.to_string()),
                                                gas_limit: tx.gas_limit,
                                                max_fee_per_gas: Some(tx.max_fee_per_gas),
                                                max_priority_fee_per_gas: Some(tx.max_priority_fee_per_gas),
                                                blob_versioned_hashes: tx.blob_versioned_hashes.clone(),
                                                ..common
                                            },
                                            max_fee_per_blob_gas: Some(tx.max_fee_per_blob_gas),
                                            blobs: Vec::new(),
                                            commitments: Vec::new(),
                                            proofs: Vec::new(),
                                        }),
                                        TxEip4844Variant::TxEip4844WithSidecar(tx_with_sidecar) => {
                                            let tx = &tx_with_sidecar.tx;

                                            RpcTransactionData::Ethereum(EthereumRpcTransactionData {
                                                common: CommonRpcTransactionData {
                                                    tx_hash: *signed.hash(),
                                                    tx_type: EIP4844_TX_TYPE_ID,
                                                    nonce: tx.nonce,
                                                    to_address: TransactionTo::Address(tx.to),
                                                    input: Some(tx.input.clone()),
                                                    value: Some(tx.value.to_string()),
                                                    gas_limit: tx.gas_limit,
                                                    max_fee_per_gas: Some(tx.max_fee_per_gas),
                                                    max_priority_fee_per_gas: Some(tx.max_priority_fee_per_gas),
                                                    blob_versioned_hashes: tx.blob_versioned_hashes.clone(),
                                                    ..common
                                                },
                                                max_fee_per_blob_gas: Some(tx.max_fee_per_blob_gas),
                                                blobs: tx_with_sidecar.sidecar.blobs.clone(),
                                                commitments: tx_with_sidecar.sidecar.commitments.clone(),
                                                proofs: tx_with_sidecar.sidecar.proofs.clone(),
                                            })
                                        }
                                    }
                                }
                                TxEnvelope::Eip7702(signed) => {
                                    let tx = signed.tx();

                                    RpcTransactionData::Ethereum(EthereumRpcTransactionData {
                                        common: CommonRpcTransactionData {
                                            tx_hash: *signed.hash(),
                                            tx_type: EIP7702_TX_TYPE_ID,
                                            nonce: tx.nonce,
                                            to_address: TransactionTo::Address(tx.to),
                                            input: Some(tx.input.clone()),
                                            value: Some(tx.value.to_string()),
                                            gas_limit: tx.gas_limit,
                                            max_fee_per_gas: Some(tx.max_fee_per_gas),
                                            max_priority_fee_per_gas: Some(tx.max_priority_fee_per_gas),
                                            ..common
                                        },
                                        max_fee_per_blob_gas: None,
                                        blobs: Vec::new(),
                                        commitments: Vec::new(),
                                        proofs: Vec::new(),
                                    })
                                }
                            };


                            // Non-Ethereum chains will match on AnyTxEnvelope::Ethereum
                            // for legacy transactions. This handles converting back to
                            // proper chain type.
                            let other = &transaction.other;
                            Ok(match chain_info.schema {
                                Schema::Ethereum => eth_tx_data,
                                Schema::ZKsync => match eth_tx_data {
                                    RpcTransactionData::Ethereum(t) => {
                                        RpcTransactionData::ZKsync(ZKsyncRpcTransactionData {
                                            common: CommonRpcTransactionData {
                                                max_fee_per_gas: other
                                                    .get_deserialized::<String>("maxFeePerGas")
                                                    .and_then(std::result::Result::ok)
                                                    .map(hex_to_u128)
                                                    .transpose()?,
                                                max_priority_fee_per_gas: other
                                                    .get_deserialized::<String>("maxPriorityFeePerGas")
                                                    .and_then(std::result::Result::ok)
                                                    .map(hex_to_u128)
                                                    .transpose()?,
                                                ..t.common
                                            },
                                            l1_batch_number: other
                                                .get_deserialized::<String>("l1BatchNumber")
                                                .and_then(std::result::Result::ok)
                                                .map(hex_to_u64)
                                                .transpose()?,
                                            l1_batch_tx_index: other
                                                .get_deserialized::<String>("l1BatchTxIndex")
                                                .and_then(std::result::Result::ok)
                                                .map(hex_to_u64)
                                                .transpose()?,
                                        })
                                    },
                                    _ => unreachable!("Expected Ethereum transaction format for legacy transaction")
                                }
                            })
                        }
                        // Ethereum should never enter this match arm
                        // Other chains will enter this match arm for tx_type != Legacy
                        // TODO: Handle better
                        AnyTxEnvelope::Unknown(unknown) => {
                            let other_fields = &unknown.inner.fields;
                            let memo = &unknown.inner.memo;
                            let inner = &unknown.inner;
                            let ty = inner.ty;

                            let nonce_str = other_fields
                                .get_deserialized::<String>("nonce")
                                .and_then(std::result::Result::ok)
                                .ok_or_else(|| anyhow::anyhow!("'nonce' field missing"))?;
                            let nonce = hex_to_u64(nonce_str)?;

                            let gas_str = other_fields
                                .get_deserialized::<String>("gas")
                                .and_then(std::result::Result::ok)
                                .ok_or_else(|| anyhow::anyhow!("'gas' field missing"))?;
                            let gas_limit = hex_to_u64(gas_str)?;

                            let to_address = other_fields
                                .get_deserialized::<TxKind>("to")
                                .transpose()
                                .map_err(|e| anyhow::anyhow!("failed to deserialize 'to' as TxKind: {}", e))?
                                .map(TransactionTo::TxKind)
                                .or_else(|| {
                                    // If TxKind parsing fails, try parsing as Address
                                    other_fields
                                        .get_deserialized::<Address>("to")
                                        .transpose() // Convert Option<Result<Address, _>> to Result<Option<Address>, _>
                                        .map_err(|e| anyhow::anyhow!("failed to deserialize 'to' as Address: {}", e))
                                        .ok() // Convert Result to Option, discarding errors
                                        .flatten() // Flatten Option<Option<Address>> to Option<Address>
                                        .map(TransactionTo::Address)
                                })
                                .ok_or_else(|| anyhow::anyhow!("failed to deserialize 'to' as either TxKind or Address, or field missing"))?;


                            let common_fields = CommonRpcTransactionData {
                                block_number,
                                block_hash,
                                tx_hash: unknown.hash,
                                tx_index,
                                tx_type: ty.0, // Gets the first element of the tuple as u8
                                nonce,
                                from_address,
                                to_address,
                                input: other_fields
                                    .get_deserialized::<Bytes>("input")
                                    .and_then(std::result::Result::ok),
                                value: other_fields
                                    .get_deserialized::<Uint<256, 4>>("value")
                                    .and_then(std::result::Result::ok)
                                    .map(|value| value.to_string()),
                                gas_price: other_fields
                                    .get_deserialized::<String>("gasPrice")
                                    .and_then(std::result::Result::ok)
                                    .map(hex_to_u128)
                                    .transpose()?,
                                gas_limit,
                                max_fee_per_gas: other_fields
                                    .get_deserialized::<String>("maxFeePerGas")
                                    .and_then(std::result::Result::ok)
                                    .map(hex_to_u128)
                                    .transpose()?,
                                max_priority_fee_per_gas: other_fields
                                    .get_deserialized::<String>("maxPriorityFeePerGas")
                                    .and_then(std::result::Result::ok)
                                    .map(hex_to_u128)
                                    .transpose()?,
                                effective_gas_price,
                                blob_versioned_hashes: memo.blob_versioned_hashes
                                    .get()
                                    .map(|a| a.to_owned())
                                    .unwrap_or_default(),
                            };

                            match chain_info.schema {
                                Schema::Ethereum => {
                                    unreachable!("Ethereum transactions should be handled by AnyTxEnvelope::Ethereum variant") // TODO: Should be able to get rid of this after refactor
                                }
                                Schema::ZKsync => {
                                    Ok(RpcTransactionData::ZKsync(ZKsyncRpcTransactionData {
                                        common: common_fields,
                                        l1_batch_number: other_fields
                                            .get_deserialized::<String>("l1BatchNumber")
                                            .and_then(std::result::Result::ok)
                                            .map(hex_to_u64)
                                            .transpose()?,
                                        l1_batch_tx_index: other_fields
                                            .get_deserialized::<String>("l1BatchTxIndex")
                                            .and_then(std::result::Result::ok)
                                            .map(hex_to_u64)
                                            .transpose()?,
                                    }))
                                }
                            }
                        }
                    }
                })
                .collect::<Result<Vec<_>, _>>()?)
            }
            BlockTransactions::Hashes(_) => Err(anyhow::anyhow!(
                "Transaction hashes only blocks are not supported"
            )),
            BlockTransactions::Uncle => Err(anyhow::anyhow!("Uncle blocks are not supported")),
        }
    }
}<|MERGE_RESOLUTION|>--- conflicted
+++ resolved
@@ -10,7 +10,6 @@
 use anyhow::Result;
 use chrono::DateTime;
 
-<<<<<<< HEAD
 use crate::models::{
     common::{Chain, TransactionTo},
     datasets::{
@@ -20,15 +19,6 @@
             ZKsyncRpcTransactionData,
         },
     },
-=======
-use crate::models::common::{ChainInfo, Schema, TransactionTo};
-use crate::models::datasets::blocks::{
-    CommonRpcHeaderData, EthereumRpcHeaderData, RpcHeaderData, ZKsyncRpcHeaderData,
-};
-use crate::models::datasets::transactions::{
-    CommonRpcTransactionData, EthereumRpcTransactionData, RpcTransactionData,
-    ZKsyncRpcTransactionData,
->>>>>>> daf51578
 };
 use crate::utils::{hex_to_u64, hex_to_u128, sanitize_block_time};
 
