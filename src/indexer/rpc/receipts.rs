use alloy_consensus::Eip658Value;
use alloy_network::AnyTransactionReceipt;
use anyhow::Result;
use chrono::DateTime;

<<<<<<< HEAD
use crate::models::{
    common::Chain,
    datasets::{
        logs::{
            CommonRpcLogReceiptData, EthereumRpcLogReceiptData, RpcLogReceiptData,
            ZKsyncRpcLogReceiptData,
        },
        transactions::{
            CommonRpcTransactionReceiptData, EthereumRpcTransactionReceiptData,
            RpcTransactionReceiptData, ZKsyncRpcTransactionReceiptData,
        },
    },
=======
use crate::models::common::{ChainInfo, Schema};
use crate::models::datasets::logs::{
    CommonRpcLogReceiptData, EthereumRpcLogReceiptData, RpcLogReceiptData, ZKsyncRpcLogReceiptData,
};
use crate::models::datasets::transactions::{
    CommonRpcTransactionReceiptData, EthereumRpcTransactionReceiptData, RpcTransactionReceiptData,
    ZKsyncRpcTransactionReceiptData,
>>>>>>> daf51578
};
use crate::utils::{hex_to_u64, sanitize_block_time};

pub trait ReceiptParser {
    fn parse_transaction_receipts(&self, chain_info: &ChainInfo) -> Result<Vec<RpcTransactionReceiptData>>;
    fn parse_log_receipts(&self, chain_info: &ChainInfo) -> Result<Vec<RpcLogReceiptData>>;
}

impl ReceiptParser for Vec<AnyTransactionReceipt> {
    fn parse_transaction_receipts(&self, chain_info: &ChainInfo) -> Result<Vec<RpcTransactionReceiptData>> {
        self.iter()
            .map(|receipt| {
                // Access the inner ReceiptWithBloom through the AnyReceiptEnvelope
                let receipt_with_bloom = &receipt.inner.inner.inner;

                let status = match receipt_with_bloom.receipt.status {
                    Eip658Value::Eip658(success) => Some(success),
                    Eip658Value::PostState(_) => None,
                };

                let common = CommonRpcTransactionReceiptData {
                    block_number: receipt.inner.block_number,
                    block_hash: receipt.inner.block_hash,
                    tx_hash: receipt.inner.transaction_hash,
                    tx_index: receipt.inner.transaction_index,
                    tx_type: receipt.inner.inner.r#type,
                    status,
                    from_address: receipt.inner.from,
                    to_address: receipt.inner.to,
                    contract_address: receipt.inner.contract_address,
                    gas_used: receipt.inner.gas_used,
                    effective_gas_price: receipt.inner.effective_gas_price,
                    cumulative_gas_used: receipt_with_bloom.receipt.cumulative_gas_used,
                };

                let receipt = match chain_info.schema {
                    Schema::Ethereum => {
                        RpcTransactionReceiptData::Ethereum(EthereumRpcTransactionReceiptData {
                            common,
                        })
                    }
                    Schema::ZKsync => {
                        let l1_batch_number = receipt
                            .other
                            .get_deserialized::<String>("l1BatchNumber")
                            .and_then(std::result::Result::ok)
                            .map(hex_to_u64)
                            .transpose()?;

                        let l1_batch_tx_index = receipt
                            .other
                            .get_deserialized::<String>("l1BatchTxIndex")
                            .and_then(std::result::Result::ok)
                            .map(hex_to_u64)
                            .transpose()?;

                        RpcTransactionReceiptData::ZKsync(ZKsyncRpcTransactionReceiptData {
                            common,
                            l1_batch_number,
                            l1_batch_tx_index,
                        })
                    }
                };
                Ok(receipt)
            })
            .collect()
    }

    fn parse_log_receipts(&self, chain_info: &ChainInfo) -> Result<Vec<RpcLogReceiptData>> {
        self.iter()
            .flat_map(|receipt| {
                let receipt_with_bloom = &receipt.inner.inner.inner;
                receipt_with_bloom
                    .receipt
                    .logs
                    .iter()
                    .map(|log| {
                        // Get original block time from timestamp if available
                        let original_time = log
                            .block_timestamp
                            .and_then(|ts| DateTime::from_timestamp(ts as i64, 0));

                        // Sanitize the block time if it's block 0 with a 1970 date
                        let block_time = if let (Some(block_num), Some(time)) =
                            (log.block_number, original_time)
                        {
                            sanitize_block_time(block_num, time).map(Some)
                        } else {
                            Ok(original_time)
                        }?;

                        let common = CommonRpcLogReceiptData {
                            block_time,
                            block_date: block_time.map(|time| time.date_naive()),
                            block_number: log.block_number,
                            block_hash: log.block_hash,
                            tx_hash: log.transaction_hash,
                            tx_index: log.transaction_index,
                            log_index: log.log_index,
                            address: log.inner.address,
                            topics: log.inner.data.topics().to_vec(),
                            data: log.inner.data.data.clone(),
                        };

                        let log = match chain_info.schema {
                            Schema::Ethereum => {
                                RpcLogReceiptData::Ethereum(EthereumRpcLogReceiptData { common })
                            }
                            Schema::ZKsync => {
                                RpcLogReceiptData::ZKsync(ZKsyncRpcLogReceiptData { common })
                            }
                        };

                        Ok(log)
                    })
                    .collect::<Vec<Result<RpcLogReceiptData>>>()
            })
            .collect()
    }
}<|MERGE_RESOLUTION|>--- conflicted
+++ resolved
@@ -3,7 +3,6 @@
 use anyhow::Result;
 use chrono::DateTime;
 
-<<<<<<< HEAD
 use crate::models::{
     common::Chain,
     datasets::{
@@ -16,15 +15,6 @@
             RpcTransactionReceiptData, ZKsyncRpcTransactionReceiptData,
         },
     },
-=======
-use crate::models::common::{ChainInfo, Schema};
-use crate::models::datasets::logs::{
-    CommonRpcLogReceiptData, EthereumRpcLogReceiptData, RpcLogReceiptData, ZKsyncRpcLogReceiptData,
-};
-use crate::models::datasets::transactions::{
-    CommonRpcTransactionReceiptData, EthereumRpcTransactionReceiptData, RpcTransactionReceiptData,
-    ZKsyncRpcTransactionReceiptData,
->>>>>>> daf51578
 };
 use crate::utils::{hex_to_u64, sanitize_block_time};
 
